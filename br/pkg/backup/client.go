--- conflicted
+++ resolved
@@ -19,19 +19,7 @@
 	backuppb "github.com/pingcap/kvproto/pkg/brpb"
 	"github.com/pingcap/kvproto/pkg/metapb"
 	"github.com/pingcap/log"
-<<<<<<< HEAD
 	"github.com/pingcap/tidb/util/codec"
-=======
-	filter "github.com/pingcap/tidb-tools/pkg/table-filter"
-	"github.com/pingcap/tidb/distsql"
-	"github.com/pingcap/tidb/kv"
-	"github.com/pingcap/tidb/meta"
-	"github.com/pingcap/tidb/meta/autoid"
-	"github.com/pingcap/tidb/parser/model"
-	"github.com/pingcap/tidb/util"
-	"github.com/pingcap/tidb/util/codec"
-	"github.com/pingcap/tidb/util/ranger"
->>>>>>> 2b13212b
 	"github.com/tikv/client-go/v2/oracle"
 	"github.com/tikv/client-go/v2/tikv"
 	"github.com/tikv/client-go/v2/txnkv/txnlock"
@@ -218,278 +206,6 @@
 	return nil
 }
 
-<<<<<<< HEAD
-=======
-// BuildTableRanges returns the key ranges encompassing the entire table,
-// and its partitions if exists.
-func BuildTableRanges(tbl *model.TableInfo) ([]kv.KeyRange, error) {
-	pis := tbl.GetPartitionInfo()
-	if pis == nil {
-		// Short path, no partition.
-		return appendRanges(tbl, tbl.ID)
-	}
-
-	ranges := make([]kv.KeyRange, 0, len(pis.Definitions)*(len(tbl.Indices)+1)+1)
-	for _, def := range pis.Definitions {
-		rgs, err := appendRanges(tbl, def.ID)
-		if err != nil {
-			return nil, errors.Trace(err)
-		}
-		ranges = append(ranges, rgs...)
-	}
-	return ranges, nil
-}
-
-func appendRanges(tbl *model.TableInfo, tblID int64) ([]kv.KeyRange, error) {
-	var ranges []*ranger.Range
-	if tbl.IsCommonHandle {
-		ranges = ranger.FullNotNullRange()
-	} else {
-		ranges = ranger.FullIntRange(false)
-	}
-
-	kvRanges, err := distsql.TableHandleRangesToKVRanges(nil, []int64{tblID}, tbl.IsCommonHandle, ranges, nil)
-	if err != nil {
-		return nil, errors.Trace(err)
-	}
-
-	for _, index := range tbl.Indices {
-		if index.State != model.StatePublic {
-			continue
-		}
-		ranges = ranger.FullRange()
-		idxRanges, err := distsql.IndexRangesToKVRanges(nil, tblID, index.ID, ranges, nil)
-		if err != nil {
-			return nil, errors.Trace(err)
-		}
-		kvRanges = append(kvRanges, idxRanges...)
-	}
-	return kvRanges, nil
-}
-
-// BuildBackupRangeAndSchema gets KV range and schema of tables.
-// KV ranges are separated by Table IDs.
-// Also, KV ranges are separated by Index IDs in the same table.
-func BuildBackupRangeAndSchema(
-	storage kv.Storage,
-	tableFilter filter.Filter,
-	backupTS uint64,
-) ([]rtree.Range, *Schemas, error) {
-	snapshot := storage.GetSnapshot(kv.NewVersion(backupTS))
-	m := meta.NewSnapshotMeta(snapshot)
-
-	ranges := make([]rtree.Range, 0)
-	backupSchemas := newBackupSchemas()
-	dbs, err := m.ListDatabases()
-	if err != nil {
-		return nil, nil, errors.Trace(err)
-	}
-
-	for _, dbInfo := range dbs {
-		// skip system databases
-		if !tableFilter.MatchSchema(dbInfo.Name.O) || util.IsMemDB(dbInfo.Name.L) {
-			continue
-		}
-
-		tables, err := m.ListTables(dbInfo.ID)
-		if err != nil {
-			return nil, nil, errors.Trace(err)
-		}
-
-		if len(tables) == 0 {
-			log.Warn("It's not necessary for backing up empty database",
-				zap.Stringer("db", dbInfo.Name))
-			continue
-		}
-
-		for _, tableInfo := range tables {
-			if !tableFilter.MatchTable(dbInfo.Name.O, tableInfo.Name.O) {
-				// Skip tables other than the given table.
-				continue
-			}
-
-			logger := log.With(
-				zap.String("db", dbInfo.Name.O),
-				zap.String("table", tableInfo.Name.O),
-			)
-
-			tblVer := autoid.AllocOptionTableInfoVersion(tableInfo.Version)
-			idAlloc := autoid.NewAllocator(storage, dbInfo.ID, tableInfo.ID, false, autoid.RowIDAllocType, tblVer)
-			seqAlloc := autoid.NewAllocator(storage, dbInfo.ID, tableInfo.ID, false, autoid.SequenceType, tblVer)
-			randAlloc := autoid.NewAllocator(storage, dbInfo.ID, tableInfo.ID, false, autoid.AutoRandomType, tblVer)
-
-			var globalAutoID int64
-			switch {
-			case tableInfo.IsSequence():
-				globalAutoID, err = seqAlloc.NextGlobalAutoID()
-			case tableInfo.IsView() || !utils.NeedAutoID(tableInfo):
-				// no auto ID for views or table without either rowID nor auto_increment ID.
-			default:
-				globalAutoID, err = idAlloc.NextGlobalAutoID()
-			}
-			if err != nil {
-				return nil, nil, errors.Trace(err)
-			}
-			tableInfo.AutoIncID = globalAutoID
-
-			if tableInfo.PKIsHandle && tableInfo.ContainsAutoRandomBits() {
-				// this table has auto_random id, we need backup and rebase in restoration
-				var globalAutoRandID int64
-				globalAutoRandID, err = randAlloc.NextGlobalAutoID()
-				if err != nil {
-					return nil, nil, errors.Trace(err)
-				}
-				tableInfo.AutoRandID = globalAutoRandID
-				logger.Debug("change table AutoRandID",
-					zap.Int64("AutoRandID", globalAutoRandID))
-			}
-			logger.Debug("change table AutoIncID",
-				zap.Int64("AutoIncID", globalAutoID))
-
-			// remove all non-public indices
-			n := 0
-			for _, index := range tableInfo.Indices {
-				if index.State == model.StatePublic {
-					tableInfo.Indices[n] = index
-					n++
-				}
-			}
-			tableInfo.Indices = tableInfo.Indices[:n]
-
-			backupSchemas.addSchema(dbInfo, tableInfo)
-
-			tableRanges, err := BuildTableRanges(tableInfo)
-			if err != nil {
-				return nil, nil, errors.Trace(err)
-			}
-			for _, r := range tableRanges {
-				ranges = append(ranges, rtree.Range{
-					StartKey: r.StartKey,
-					EndKey:   r.EndKey,
-				})
-			}
-		}
-	}
-
-	if backupSchemas.Len() == 0 {
-		log.Info("nothing to backup")
-		return nil, nil, nil
-	}
-	return ranges, backupSchemas, nil
-}
-
-func skipUnsupportedDDLJob(job *model.Job) bool {
-	switch job.Type {
-	// TiDB V5.3.0 supports TableAttributes and TablePartitionAttributes.
-	// Backup guarantees data integrity but region placement, which is out of scope of backup
-	case model.ActionCreatePlacementPolicy,
-		model.ActionAlterPlacementPolicy,
-		model.ActionDropPlacementPolicy,
-		model.ActionAlterTablePartitionPlacement,
-		model.ActionModifySchemaDefaultPlacement,
-		model.ActionAlterTablePlacement,
-		model.ActionAlterTableAttributes,
-		model.ActionAlterTablePartitionAttributes:
-		return true
-	default:
-		return false
-	}
-}
-
-// WriteBackupDDLJobs sends the ddl jobs are done in (lastBackupTS, backupTS] to metaWriter.
-func WriteBackupDDLJobs(metaWriter *metautil.MetaWriter, store kv.Storage, lastBackupTS, backupTS uint64) error {
-	snapshot := store.GetSnapshot(kv.NewVersion(backupTS))
-	snapMeta := meta.NewSnapshotMeta(snapshot)
-	lastSnapshot := store.GetSnapshot(kv.NewVersion(lastBackupTS))
-	lastSnapMeta := meta.NewSnapshotMeta(lastSnapshot)
-	lastSchemaVersion, err := lastSnapMeta.GetSchemaVersion()
-	if err != nil {
-		return errors.Trace(err)
-	}
-	allJobs := make([]*model.Job, 0)
-	defaultJobs, err := snapMeta.GetAllDDLJobsInQueue(meta.DefaultJobListKey)
-	if err != nil {
-		return errors.Trace(err)
-	}
-	log.Debug("get default jobs", zap.Int("jobs", len(defaultJobs)))
-	allJobs = append(allJobs, defaultJobs...)
-	addIndexJobs, err := snapMeta.GetAllDDLJobsInQueue(meta.AddIndexJobListKey)
-	if err != nil {
-		return errors.Trace(err)
-	}
-	log.Debug("get add index jobs", zap.Int("jobs", len(addIndexJobs)))
-	allJobs = append(allJobs, addIndexJobs...)
-	historyJobs, err := snapMeta.GetAllHistoryDDLJobs()
-	if err != nil {
-		return errors.Trace(err)
-	}
-	log.Debug("get history jobs", zap.Int("jobs", len(historyJobs)))
-	allJobs = append(allJobs, historyJobs...)
-
-	count := 0
-	for _, job := range allJobs {
-		if skipUnsupportedDDLJob(job) {
-			continue
-		}
-
-		if (job.State == model.JobStateDone || job.State == model.JobStateSynced) &&
-			(job.BinlogInfo != nil && job.BinlogInfo.SchemaVersion > lastSchemaVersion) {
-			jobBytes, err := json.Marshal(job)
-			if err != nil {
-				return errors.Trace(err)
-			}
-			err = metaWriter.Send(jobBytes, metautil.AppendDDL)
-			if err != nil {
-				return errors.Trace(err)
-			}
-			count++
-		}
-	}
-	log.Debug("get completed jobs", zap.Int("jobs", count))
-	return nil
-}
-
-// BackupRanges make a backup of the given key ranges.
-func (bc *Client) BackupRanges(
-	ctx context.Context,
-	ranges []rtree.Range,
-	req backuppb.BackupRequest,
-	concurrency uint,
-	metaWriter *metautil.MetaWriter,
-	progressCallBack func(ProgressUnit),
-) error {
-	init := time.Now()
-	defer log.Info("Backup Ranges", zap.Duration("take", time.Since(init)))
-
-	if span := opentracing.SpanFromContext(ctx); span != nil && span.Tracer() != nil {
-		span1 := span.Tracer().StartSpan("Client.BackupRanges", opentracing.ChildOf(span.Context()))
-		defer span1.Finish()
-		ctx = opentracing.ContextWithSpan(ctx, span1)
-	}
-
-	// we collect all files in a single goroutine to avoid thread safety issues.
-	workerPool := utils.NewWorkerPool(concurrency, "Ranges")
-	eg, ectx := errgroup.WithContext(ctx)
-	for id, r := range ranges {
-		id := id
-		sk, ek := r.StartKey, r.EndKey
-		workerPool.ApplyOnErrorGroup(eg, func() error {
-			elctx := logutil.ContextWithField(ectx, logutil.RedactAny("range-sn", id))
-			err := bc.BackupRange(elctx, sk, ek, req, metaWriter, progressCallBack)
-			if err != nil {
-				// The error due to context cancel, stack trace is meaningless, the stack shall be suspended (also clear)
-				if errors.Cause(err) == context.Canceled {
-					return errors.SuspendStack(err)
-				}
-				return errors.Trace(err)
-			}
-			return nil
-		})
-	}
-	return eg.Wait()
-}
-
->>>>>>> 2b13212b
 // BackupRange make a backup of the given key range.
 // Returns an array of files backed up.
 func (bc *Client) BackupRange(
