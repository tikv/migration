--- conflicted
+++ resolved
@@ -43,12 +43,8 @@
 	scheduler        scheduler
 	feedStateManager *feedStateManager
 	gcManager        gc.Manager
-<<<<<<< HEAD
 	initialized      bool
-=======
-
-	initialized bool
->>>>>>> edbfecdc
+
 	// isRemoved is true if the changefeed is removed
 	isRemoved bool
 
@@ -88,10 +84,7 @@
 	id model.ChangeFeedID, gcManager gc.Manager,
 ) *changefeed {
 	c := newChangefeed(id, gcManager)
-<<<<<<< HEAD
-=======
 	c.newScheduler = newScheduler4Test
->>>>>>> edbfecdc
 	return c
 }
 
@@ -220,13 +213,6 @@
 	}
 
 	var err error
-<<<<<<< HEAD
-=======
-	// Note that (checkpointTs == ddl.FinishedTs) DOES NOT imply that the DDL has been completed executed.
-	// So we need to process all DDLs from the range [checkpointTs, ...), but since the semantics of start-ts requires
-	// the lower bound of an open interval, i.e. (startTs, ...), we pass checkpointTs-1 as the start-ts to initialize
-	// the schema cache.
->>>>>>> edbfecdc
 
 	// init metrics
 	c.metricsChangefeedCheckpointTsGauge = changefeedCheckpointTsGauge.WithLabelValues(c.id)
@@ -255,10 +241,6 @@
 	_, cancel := context.WithCancel(context.Background())
 	cancel()
 	// We don't need to wait sink Close, pass a canceled context is ok
-<<<<<<< HEAD
-=======
-
->>>>>>> edbfecdc
 	c.wg.Wait()
 	c.scheduler.Close(ctx)
 
