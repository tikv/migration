--- conflicted
+++ resolved
@@ -8,18 +8,10 @@
     deploy:
       resources:
         limits:
-<<<<<<< HEAD
-          cpus: 200m
-          memory: 4Gi
-        reservations:
-          cpus: 2000m
-          memory: 4Gi
-=======
           cpus: '2'
           memory: 4G
         reservations:
           memory: 4G
->>>>>>> 1db9282c
 
   kafka:
     image: wurstmeister/kafka:2.12-2.4.1
@@ -37,18 +29,10 @@
     deploy:
       resources:
         limits:
-<<<<<<< HEAD
-          cpus: 200m
-          memory: 4Gi
-        reservations:
-          cpus: 2000m
-          memory: 4Gi
-=======
           cpus: '2'
           memory: 4G
         reservations:
           memory: 4G
->>>>>>> 1db9282c
     depends_on:
       - "zookeeper"
 
@@ -71,15 +55,7 @@
     deploy:
       resources:
         limits:
-<<<<<<< HEAD
-          cpus: 2000m
-          memory: 12Gi
-        reservations:
-          cpus: 4000m
-          memory: 16Gi
-=======
           cpus: '4'
           memory: 16G
         reservations:
-          memory: 12G
->>>>>>> 1db9282c
+          memory: 12G