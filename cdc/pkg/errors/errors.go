// Copyright 2020 PingCAP, Inc.
//
// Licensed under the Apache License, Version 2.0 (the "License");
// you may not use this file except in compliance with the License.
// You may obtain a copy of the License at
//
//     http://www.apache.org/licenses/LICENSE-2.0
//
// Unless required by applicable law or agreed to in writing, software
// distributed under the License is distributed on an "AS IS" BASIS,
// See the License for the specific language governing permissions and
// limitations under the License.

package errors

import (
	"github.com/pingcap/errors"
)

// errors
var (
	// kv related errors
	ErrWriteTsConflict         = errors.Normalize("write ts conflict", errors.RFCCodeText("CDC:ErrWriteTsConflict"))
	ErrChangeFeedNotExists     = errors.Normalize("changefeed not exists, key: %s", errors.RFCCodeText("CDC:ErrChangeFeedNotExists"))
	ErrChangeFeedAlreadyExists = errors.Normalize("changefeed already exists, key: %s", errors.RFCCodeText("CDC:ErrChangeFeedAlreadyExists"))
	ErrTaskStatusNotExists     = errors.Normalize("task status not exists, key: %s", errors.RFCCodeText("CDC:ErrTaskStatusNotExists"))
	ErrTaskPositionNotExists   = errors.Normalize("task position not exists, key: %s", errors.RFCCodeText("CDC:ErrTaskPositionNotExists"))
	ErrCaptureNotExist         = errors.Normalize("capture not exists, key: %s", errors.RFCCodeText("CDC:ErrCaptureNotExist"))
	ErrGetAllStoresFailed      = errors.Normalize("get stores from pd failed", errors.RFCCodeText("CDC:ErrGetAllStoresFailed"))
	ErrMetaListDatabases       = errors.Normalize("meta store list databases", errors.RFCCodeText("CDC:ErrMetaListDatabases"))
	ErrGRPCDialFailed          = errors.Normalize("grpc dial failed", errors.RFCCodeText("CDC:ErrGRPCDialFailed"))
	ErrTiKVEventFeed           = errors.Normalize("tikv event feed failed", errors.RFCCodeText("CDC:ErrTiKVEventFeed"))
	ErrPDBatchLoadRegions      = errors.Normalize("pd batch load regions failed", errors.RFCCodeText("CDC:ErrPDBatchLoadRegions"))
	ErrMetaNotInRegion         = errors.Normalize("meta not exists in region", errors.RFCCodeText("CDC:ErrMetaNotInRegion"))
	ErrRegionsNotCoverSpan     = errors.Normalize("regions not completely left cover span, span %v regions: %v", errors.RFCCodeText("CDC:ErrRegionsNotCoverSpan"))
	ErrGetTiKVRPCContext       = errors.Normalize("get tikv grpc context failed", errors.RFCCodeText("CDC:ErrGetTiKVRPCContext"))
	ErrPendingRegionCancel     = errors.Normalize("pending region cancelled due to stream disconnecting", errors.RFCCodeText("CDC:ErrPendingRegionCancel"))
	ErrEventFeedAborted        = errors.Normalize("single event feed aborted", errors.RFCCodeText("CDC:ErrEventFeedAborted"))
	ErrUnknownKVEventType      = errors.Normalize("unknown kv optype: %s, entry: %v", errors.RFCCodeText("CDC:ErrUnknownKVEventType"))
	ErrNoPendingRegion         = errors.Normalize("received event regionID %v, requestID %v from %v,"+
		" but neither pending region nor running region was found", errors.RFCCodeText("CDC:ErrNoPendingRegion"))
	ErrPrewriteNotMatch       = errors.Normalize("prewrite not match, key: %s, start-ts: %d, commit-ts: %d, type: %s, optype: %s", errors.RFCCodeText("CDC:ErrPrewriteNotMatch"))
	ErrGetRegionFailed        = errors.Normalize("get region failed", errors.RFCCodeText("CDC:ErrGetRegionFailed"))
	ErrScanLockFailed         = errors.Normalize("scan lock failed", errors.RFCCodeText("CDC:ErrScanLockFailed"))
	ErrResolveLocks           = errors.Normalize("resolve locks failed", errors.RFCCodeText("CDC:ErrResolveLocks"))
	ErrLocateRegion           = errors.Normalize("locate region by id", errors.RFCCodeText("CDC:ErrLocateRegion"))
	ErrKVStorageSendReq       = errors.Normalize("send req to kv storage", errors.RFCCodeText("CDC:ErrKVStorageSendReq"))
	ErrKVStorageRegionError   = errors.Normalize("req with region error", errors.RFCCodeText("CDC:ErrKVStorageRegionError"))
	ErrKVStorageBackoffFailed = errors.Normalize("backoff failed", errors.RFCCodeText("CDC:ErrKVStorageBackoffFailed"))
	ErrKVStorageRespEmpty     = errors.Normalize("tikv response body missing", errors.RFCCodeText("CDC:ErrKVStorageRespEmpty"))
	ErrEventFeedEventError    = errors.Normalize("eventfeed returns event error", errors.RFCCodeText("CDC:ErrEventFeedEventError"))
	ErrPDEtcdAPIError         = errors.Normalize("etcd api call error", errors.RFCCodeText("CDC:ErrPDEtcdAPIError"))
	ErrCachedTSONotExists     = errors.Normalize("GetCachedCurrentVersion: cache entry does not exist", errors.RFCCodeText("CDC:ErrCachedTSONotExists"))
	ErrGetStoreSnapshot       = errors.Normalize("get snapshot failed", errors.RFCCodeText("CDC:ErrGetStoreSnapshot"))
	ErrNewStore               = errors.Normalize("new store failed", errors.RFCCodeText("CDC:ErrNewStore"))
	ErrRegionWorkerExit       = errors.Normalize("region worker exited", errors.RFCCodeText("CDC:ErrRegionWorkerExit"))

	// rule related errors
	ErrEncodeFailed      = errors.Normalize("encode failed: %s", errors.RFCCodeText("CDC:ErrEncodeFailed"))
	ErrDecodeFailed      = errors.Normalize("decode failed: %s", errors.RFCCodeText("CDC:ErrDecodeFailed"))
	ErrFilterRuleInvalid = errors.Normalize("filter rule is invalid", errors.RFCCodeText("CDC:ErrFilterRuleInvalid"))

	// internal errors
	ErrAdminStopProcessor = errors.Normalize("stop processor by admin command", errors.RFCCodeText("CDC:ErrAdminStopProcessor"))
	// ErrVersionIncompatible is an error for running CDC on an incompatible Cluster.
	ErrVersionIncompatible   = errors.Normalize("version is incompatible: %s", errors.RFCCodeText("CDC:ErrVersionIncompatible"))
	ErrClusterIDMismatch     = errors.Normalize("cluster ID mismatch, tikv cluster ID is %d and request cluster ID is %d", errors.RFCCodeText("CDC:ErrClusterIDMismatch"))
	ErrCreateMarkTableFailed = errors.Normalize("create mark table failed", errors.RFCCodeText("CDC:ErrCreateMarkTableFailed"))

	// sink related errors
	ErrExecDDLFailed            = errors.Normalize("exec DDL failed", errors.RFCCodeText("CDC:ErrExecDDLFailed"))
	ErrDDLEventIgnored          = errors.Normalize("ddl event is ignored", errors.RFCCodeText("CDC:ErrDDLEventIgnored"))
	ErrKafkaSendMessage         = errors.Normalize("kafka send message failed", errors.RFCCodeText("CDC:ErrKafkaSendMessage"))
	ErrKafkaAsyncSendMessage    = errors.Normalize("kafka async send message failed", errors.RFCCodeText("CDC:ErrKafkaAsyncSendMessage"))
	ErrKafkaFlushUnfinished     = errors.Normalize("flush not finished before producer close", errors.RFCCodeText("CDC:ErrKafkaFlushUnfinished"))
	ErrKafkaInvalidPartitionNum = errors.Normalize("invalid partition num %d", errors.RFCCodeText("CDC:ErrKafkaInvalidPartitionNum"))
	ErrKafkaNewSaramaProducer   = errors.Normalize("new sarama producer", errors.RFCCodeText("CDC:ErrKafkaNewSaramaProducer"))
	ErrKafkaInvalidClientID     = errors.Normalize("invalid kafka client ID '%s'", errors.RFCCodeText("CDC:ErrKafkaInvalidClientID"))
	ErrKafkaInvalidVersion      = errors.Normalize("invalid kafka version", errors.RFCCodeText("CDC:ErrKafkaInvalidVersion"))
	ErrKafkaInvalidConfig       = errors.Normalize("kafka config invalid", errors.RFCCodeText("CDC:ErrKafkaInvalidConfig"))
	ErrPulsarNewProducer        = errors.Normalize("new pulsar producer", errors.RFCCodeText("CDC:ErrPulsarNewProducer"))
	ErrPulsarSendMessage        = errors.Normalize("pulsar send message failed", errors.RFCCodeText("CDC:ErrPulsarSendMessage"))
	ErrRedoConfigInvalid        = errors.Normalize("redo log config invalid", errors.RFCCodeText("CDC:ErrRedoConfigInvalid"))
	ErrRedoDownloadFailed       = errors.Normalize("redo log down load to local failed", errors.RFCCodeText("CDC:ErrRedoDownloadFailed"))
	ErrRedoWriterStopped        = errors.Normalize("redo log writer stopped", errors.RFCCodeText("CDC:ErrRedoWriterStopped"))
	ErrRedoFileOp               = errors.Normalize("redo file operation", errors.RFCCodeText("CDC:ErrRedoFileOp"))
	ErrRedoMetaFileNotFound     = errors.Normalize("no redo meta file found in dir: %s", errors.RFCCodeText("CDC:ErrRedoMetaFileNotFound"))
	ErrRedoMetaInitialize       = errors.Normalize("initialize meta for redo log", errors.RFCCodeText("CDC:ErrRedoMetaInitialize"))
	ErrFileSizeExceed           = errors.Normalize("rawData size %d exceeds maximum file size %d", errors.RFCCodeText("CDC:ErrFileSizeExceed"))
	ErrS3StorageAPI             = errors.Normalize("s3 storage api", errors.RFCCodeText("CDC:ErrS3StorageAPI"))
	ErrS3StorageInitialize      = errors.Normalize("new s3 storage for redo log", errors.RFCCodeText("CDC:ErrS3StorageInitialize"))
	ErrPrepareAvroFailed        = errors.Normalize("prepare avro failed", errors.RFCCodeText("CDC:ErrPrepareAvroFailed"))
	ErrAsyncBroadcastNotSupport = errors.Normalize("Async broadcasts not supported", errors.RFCCodeText("CDC:ErrAsyncBroadcastNotSupport"))
	ErrSinkURIInvalid           = errors.Normalize("sink uri invalid", errors.RFCCodeText("CDC:ErrSinkURIInvalid"))
	ErrMQSinkUnknownProtocol    = errors.Normalize("unknown '%s' protocol for Message Queue sink", errors.RFCCodeText("CDC:ErrMQSinkUnknownProtocol"))
	ErrMySQLTxnError            = errors.Normalize("MySQL txn error", errors.RFCCodeText("CDC:ErrMySQLTxnError"))
	ErrMySQLQueryError          = errors.Normalize("MySQL query error", errors.RFCCodeText("CDC:ErrMySQLQueryError"))
	ErrMySQLConnectionError     = errors.Normalize("MySQL connection error", errors.RFCCodeText("CDC:ErrMySQLConnectionError"))
	ErrMySQLInvalidConfig       = errors.Normalize("MySQL config invalid", errors.RFCCodeText("CDC:ErrMySQLInvalidConfig"))
	ErrMySQLWorkerPanic         = errors.Normalize("MySQL worker panic", errors.RFCCodeText("CDC:ErrMySQLWorkerPanic"))
	ErrAvroToEnvelopeError      = errors.Normalize("to envelope failed", errors.RFCCodeText("CDC:ErrAvroToEnvelopeError"))
	ErrAvroUnknownType          = errors.Normalize("unknown type for Avro: %v", errors.RFCCodeText("CDC:ErrAvroUnknownType"))
	ErrAvroMarshalFailed        = errors.Normalize("json marshal failed", errors.RFCCodeText("CDC:ErrAvroMarshalFailed"))
	ErrAvroEncodeFailed         = errors.Normalize("encode to avro native data", errors.RFCCodeText("CDC:ErrAvroEncodeFailed"))
	ErrAvroEncodeToBinary       = errors.Normalize("encode to binray from native", errors.RFCCodeText("CDC:ErrAvroEncodeToBinary"))
	ErrAvroSchemaAPIError       = errors.Normalize("schema manager API error", errors.RFCCodeText("CDC:ErrAvroSchemaAPIError"))
	ErrMaxwellEncodeFailed      = errors.Normalize("maxwell encode failed", errors.RFCCodeText("CDC:ErrMaxwellEncodeFailed"))
	ErrMaxwellDecodeFailed      = errors.Normalize("maxwell decode failed", errors.RFCCodeText("CDC:ErrMaxwellDecodeFailed"))
	ErrMaxwellInvalidData       = errors.Normalize("maxwell invalid data", errors.RFCCodeText("CDC:ErrMaxwellInvalidData"))
	ErrJSONCodecInvalidData     = errors.Normalize("json codec invalid data", errors.RFCCodeText("CDC:ErrJSONCodecInvalidData"))
<<<<<<< HEAD
	ErrJSONCodecKvTooLarge      = errors.Normalize("json codec single key-value too large", errors.RFCCodeText("CDC:ErrJSONCodecRowTooLarge"))
=======
	ErrJSONCodecKvTooLarge      = errors.Normalize("json codec single key-value too large", errors.RFCCodeText("CDC:ErrJSONCodecKvTooLarge"))
>>>>>>> 99b7b748
	ErrCanalDecodeFailed        = errors.Normalize("canal decode failed", errors.RFCCodeText("CDC:ErrCanalDecodeFailed"))
	ErrCanalEncodeFailed        = errors.Normalize("canal encode failed", errors.RFCCodeText("CDC:ErrCanalEncodeFailed"))
	ErrOldValueNotEnabled       = errors.Normalize("old value is not enabled", errors.RFCCodeText("CDC:ErrOldValueNotEnabled"))
	ErrSinkInvalidConfig        = errors.Normalize("sink config invalid", errors.RFCCodeText("CDC:ErrSinkInvalidConfig"))
	ErrCraftCodecInvalidData    = errors.Normalize("craft codec invalid data", errors.RFCCodeText("CDC:ErrCraftCodecInvalidData"))

	// utilities related errors
	ErrToTLSConfigFailed         = errors.Normalize("generate tls config failed", errors.RFCCodeText("CDC:ErrToTLSConfigFailed"))
	ErrCheckClusterVersionFromPD = errors.Normalize("failed to request PD", errors.RFCCodeText("CDC:ErrCheckClusterVersionFromPD"))
	ErrNewSemVersion             = errors.Normalize("create sem version", errors.RFCCodeText("CDC:ErrNewSemVersion"))
	ErrCheckDirWritable          = errors.Normalize("check dir writable failed", errors.RFCCodeText("CDC:ErrCheckDirWritable"))
	ErrCheckDirReadable          = errors.Normalize("check dir readable failed", errors.RFCCodeText("CDC:ErrCheckDirReadable"))
	ErrCheckDirValid             = errors.Normalize("check dir valid failed", errors.RFCCodeText("CDC:ErrCheckDirValid"))
	ErrGetDiskInfo               = errors.Normalize("get dir disk info failed", errors.RFCCodeText("CDC:ErrGetDiskInfo"))
	ErrLoadTimezone              = errors.Normalize("load timezone", errors.RFCCodeText("CDC:ErrLoadTimezone"))
	ErrURLFormatInvalid          = errors.Normalize("url format is invalid", errors.RFCCodeText("CDC:ErrURLFormatInvalid"))
	ErrIntersectNoOverlap        = errors.Normalize("span doesn't overlap: %+v vs %+v", errors.RFCCodeText("CDC:ErrIntersectNoOverlap"))
	ErrOperateOnClosedNotifier   = errors.Normalize("operate on a closed notifier", errors.RFCCodeText("CDC:ErrOperateOnClosedNotifier"))

	// encode/decode, data format and data integrity errors
	ErrInvalidRecordKey      = errors.Normalize("invalid record key - %q", errors.RFCCodeText("CDC:ErrInvalidRecordKey"))
	ErrCodecDecode           = errors.Normalize("codec decode error", errors.RFCCodeText("CDC:ErrCodecDecode"))
	ErrUnknownMetaType       = errors.Normalize("unknown meta type %v", errors.RFCCodeText("CDC:ErrUnknownMetaType"))
	ErrFetchHandleValue      = errors.Normalize("can't find handle column, please check if the pk is handle", errors.RFCCodeText("CDC:ErrFetchHandleValue"))
	ErrDatumUnflatten        = errors.Normalize("unflatten datume data", errors.RFCCodeText("CDC:ErrDatumUnflatten"))
	ErrWrongTableInfo        = errors.Normalize("wrong table info in unflatten, table id %d, index table id: %d", errors.RFCCodeText("CDC:ErrWrongTableInfo"))
	ErrIndexKeyTableNotFound = errors.Normalize("table not found with index ID %d in index kv", errors.RFCCodeText("CDC:ErrIndexKeyTableNotFound"))
	ErrDecodeRowToDatum      = errors.Normalize("decode row data to datum failed", errors.RFCCodeText("CDC:ErrDecodeRowToDatum"))
	ErrMarshalFailed         = errors.Normalize("marshal failed", errors.RFCCodeText("CDC:ErrMarshalFailed"))
	ErrUnmarshalFailed       = errors.Normalize("unmarshal failed", errors.RFCCodeText("CDC:ErrUnmarshalFailed"))
	ErrInvalidChangefeedID   = errors.Normalize(`bad changefeed id, please match the pattern "^[a-zA-Z0-9]+(\-[a-zA-Z0-9]+)*$, the length should no more than %d", eg, "simple-changefeed-task"`, errors.RFCCodeText("CDC:ErrInvalidChangefeedID"))
	ErrInvalidEtcdKey        = errors.Normalize("invalid key: %s", errors.RFCCodeText("CDC:ErrInvalidEtcdKey"))

	// schema storage errors
	ErrSchemaStorageUnresolved = errors.Normalize("can not found schema snapshot, the specified ts(%d) is more than resolvedTs(%d)", errors.RFCCodeText("CDC:ErrSchemaStorageUnresolved"))
	ErrSchemaStorageGCed       = errors.Normalize("can not found schema snapshot, the specified ts(%d) is less than gcTS(%d)", errors.RFCCodeText("CDC:ErrSchemaStorageGCed"))
	ErrSchemaSnapshotNotFound  = errors.Normalize("can not found schema snapshot, ts: %d", errors.RFCCodeText("CDC:ErrSchemaSnapshotNotFound"))
	ErrSchemaStorageTableMiss  = errors.Normalize("table %d not found", errors.RFCCodeText("CDC:ErrSchemaStorageTableMiss"))
	ErrSnapshotSchemaNotFound  = errors.Normalize("schema %d not found in schema snapshot", errors.RFCCodeText("CDC:ErrSnapshotSchemaNotFound"))
	ErrSnapshotTableNotFound   = errors.Normalize("table %d not found in schema snapshot", errors.RFCCodeText("CDC:ErrSnapshotTableNotFound"))
	ErrSnapshotSchemaExists    = errors.Normalize("schema %s(%d) already exists", errors.RFCCodeText("CDC:ErrSnapshotSchemaExists"))
	ErrSnapshotTableExists     = errors.Normalize("table %s.%s already exists", errors.RFCCodeText("CDC:ErrSnapshotTableExists"))
	ErrInvalidDDLJob           = errors.Normalize("invalid ddl job(%d)", errors.RFCCodeText("CDC:ErrInvalidDDLJob"))

	// puller related errors
	ErrBufferReachLimit = errors.Normalize("puller mem buffer reach size limit", errors.RFCCodeText("CDC:ErrBufferReachLimit"))

	// server related errors
	ErrCaptureSuicide               = errors.Normalize("capture suicide", errors.RFCCodeText("CDC:ErrCaptureSuicide"))
	ErrNewCaptureFailed             = errors.Normalize("new capture failed", errors.RFCCodeText("CDC:ErrNewCaptureFailed"))
	ErrCaptureRegister              = errors.Normalize("capture register to etcd failed", errors.RFCCodeText("CDC:ErrCaptureRegister"))
	ErrNewProcessorFailed           = errors.Normalize("new processor failed", errors.RFCCodeText("CDC:ErrNewProcessorFailed"))
	ErrProcessorUnknown             = errors.Normalize("processor running unknown error", errors.RFCCodeText("CDC:ErrProcessorUnknown"))
	ErrOwnerUnknown                 = errors.Normalize("owner running unknown error", errors.RFCCodeText("CDC:ErrOwnerUnknown"))
	ErrProcessorKeySpanNotFound     = errors.Normalize("keyspan not found in processor cache", errors.RFCCodeText("CDC:ErrProcessorKeySpanNotFound"))
	ErrProcessorEtcdWatch           = errors.Normalize("etcd watch returns error", errors.RFCCodeText("CDC:ErrProcessorEtcdWatch"))
	ErrProcessorSortDir             = errors.Normalize("sort dir error", errors.RFCCodeText("CDC:ErrProcessorSortDir"))
	ErrUnknownSortEngine            = errors.Normalize("unknown sort engine %s", errors.RFCCodeText("CDC:ErrUnknownSortEngine"))
	ErrInvalidTaskKey               = errors.Normalize("invalid task key: %s", errors.RFCCodeText("CDC:ErrInvalidTaskKey"))
	ErrInvalidServerOption          = errors.Normalize("invalid server option", errors.RFCCodeText("CDC:ErrInvalidServerOption"))
	ErrServerNewPDClient            = errors.Normalize("server creates pd client failed", errors.RFCCodeText("CDC:ErrServerNewPDClient"))
	ErrServeHTTP                    = errors.Normalize("serve http error", errors.RFCCodeText("CDC:ErrServeHTTP"))
	ErrCaptureCampaignOwner         = errors.Normalize("campaign owner failed", errors.RFCCodeText("CDC:ErrCaptureCampaignOwner"))
	ErrCaptureResignOwner           = errors.Normalize("resign owner failed", errors.RFCCodeText("CDC:ErrCaptureResignOwner"))
	ErrWaitHandleOperationTimeout   = errors.Normalize("waiting processor to handle the operation finished timeout", errors.RFCCodeText("CDC:ErrWaitHandleOperationTimeout"))
	ErrSupportPostOnly              = errors.Normalize("this api supports POST method only", errors.RFCCodeText("CDC:ErrSupportPostOnly"))
	ErrSupportGetOnly               = errors.Normalize("this api supports GET method only", errors.RFCCodeText("CDC:ErrSupportGetOnly"))
	ErrAPIInvalidParam              = errors.Normalize("invalid api parameter", errors.RFCCodeText("CDC:ErrAPIInvalidParam"))
	ErrRequestForwardErr            = errors.Normalize("request forward error, an request can only forward to owner one time ", errors.RFCCodeText("ErrRequestForwardErr"))
	ErrInternalServerError          = errors.Normalize("internal server error", errors.RFCCodeText("CDC:ErrInternalServerError"))
	ErrOwnerSortDir                 = errors.Normalize("owner sort dir", errors.RFCCodeText("CDC:ErrOwnerSortDir"))
	ErrOwnerChangefeedNotFound      = errors.Normalize("changefeed %s not found in owner cache", errors.RFCCodeText("CDC:ErrOwnerChangefeedNotFound"))
	ErrChangefeedUpdateRefused      = errors.Normalize("changefeed update error: %s", errors.RFCCodeText("CDC:ErrChangefeedUpdateRefused"))
	ErrChangefeedAbnormalState      = errors.Normalize("changefeed in abnormal state: %s, replication status: %+v", errors.RFCCodeText("CDC:ErrChangefeedAbnormalState"))
	ErrInvalidAdminJobType          = errors.Normalize("invalid admin job type: %d", errors.RFCCodeText("CDC:ErrInvalidAdminJobType"))
	ErrOwnerEtcdWatch               = errors.Normalize("etcd watch returns error", errors.RFCCodeText("CDC:ErrOwnerEtcdWatch"))
	ErrOwnerCampaignKeyDeleted      = errors.Normalize("owner campaign key deleted", errors.RFCCodeText("CDC:ErrOwnerCampaignKeyDeleted"))
	ErrServiceSafepointLost         = errors.Normalize("service safepoint lost. current safepoint is %d, please remove all changefeed(s) whose checkpoints are behind the current safepoint", errors.RFCCodeText("CDC:ErrServiceSafepointLost"))
	ErrUpdateServiceSafepointFailed = errors.Normalize("updating service safepoint failed", errors.RFCCodeText("CDC:ErrUpdateServiceSafepointFailed"))
	ErrStartTsBeforeGC              = errors.Normalize("fail to create changefeed because start-ts %d is earlier than GC safepoint at %d", errors.RFCCodeText("CDC:ErrStartTsBeforeGC"))
	ErrTargetTsBeforeStartTs        = errors.Normalize("fail to create changefeed because target-ts %d is earlier than start-ts %d", errors.RFCCodeText("CDC:ErrTargetTsBeforeStartTs"))
	ErrSnapshotLostByGC             = errors.Normalize("fail to create or maintain changefeed due to snapshot loss caused by GC. checkpoint-ts %d is earlier than or equal to GC safepoint at %d", errors.RFCCodeText("CDC:ErrSnapshotLostByGC"))
	ErrGCTTLExceeded                = errors.Normalize("the checkpoint-ts(%d) lag of the changefeed(%s) has exceeded the GC TTL", errors.RFCCodeText("CDC:ErrGCTTLExceeded"))
	ErrNotOwner                     = errors.Normalize("this capture is not a owner", errors.RFCCodeText("CDC:ErrNotOwner"))
	ErrOwnerNotFound                = errors.Normalize("owner not found", errors.RFCCodeText("CDC:ErrOwnerNotFound"))
	ErrKeySpanListenReplicated      = errors.Normalize("A keyspan(%d) is being replicated by at least two processors(%s, %s), please report a bug", errors.RFCCodeText("CDC:ErrKeySpanListenReplicated"))
	ErrTableIneligible              = errors.Normalize("some tables are not eligible to replicate(%v), if you want to ignore these tables, please set ignore_ineligible_table to true", errors.RFCCodeText("CDC:ErrTableIneligible"))

	// EtcdWorker related errors. Internal use only.
	// ErrEtcdTryAgain is used by a PatchFunc to force a transaction abort.
	ErrEtcdTryAgain = errors.Normalize("the etcd txn should be aborted and retried immediately", errors.RFCCodeText("CDC:ErrEtcdTryAgain"))
	// ErrEtcdIgnore is used by a PatchFunc to signal that the reactor no longer wishes to update Etcd.
	ErrEtcdIgnore = errors.Normalize("this patch should be excluded from the current etcd txn", errors.RFCCodeText("CDC:ErrEtcdIgnore"))
	// ErrEtcdSessionDone is used by etcd worker to signal a session done
	ErrEtcdSessionDone = errors.Normalize("the etcd session is done", errors.RFCCodeText("CDC:ErrEtcdSessionDone"))
	// ErrReactorFinished is used by reactor to signal a **normal** exit.
	ErrReactorFinished   = errors.Normalize("the reactor has done its job and should no longer be executed", errors.RFCCodeText("CDC:ErrReactorFinished"))
	ErrLeaseTimeout      = errors.Normalize("owner lease timeout", errors.RFCCodeText("CDC:ErrLeaseTimeout"))
	ErrLeaseExpired      = errors.Normalize("owner lease expired ", errors.RFCCodeText("CDC:ErrLeaseExpired"))
	ErrEtcdTxnSizeExceed = errors.Normalize("patch size:%d of a single changefeed exceed etcd txn max size:%d", errors.RFCCodeText("CDC:ErrEtcdTxnSizeExceed"))
	ErrEtcdTxnOpsExceed  = errors.Normalize("patch ops:%d of a single changefeed exceed etcd txn max ops:%d", errors.RFCCodeText("CDC:ErrEtcdTxnOpsExceed"))

	// pipeline errors
	ErrSendToClosedPipeline = errors.Normalize("pipeline is closed, cannot send message", errors.RFCCodeText("CDC:ErrSendToClosedPipeline"))
	ErrPipelineTryAgain     = errors.Normalize("pipeline is full, please try again. Internal use only, report a bug if seen externally", errors.RFCCodeText("CDC:ErrPipelineTryAgain"))

	// actor errors
	ErrActorDuplicate = errors.Normalize("duplicated actor, already in use", errors.RFCCodeText("CDC:ErrActorDuplicate"))
	ErrActorNotFound  = errors.Normalize("actor not found", errors.RFCCodeText("CDC:ErrActorNotFound"))
	ErrActorStopped   = errors.Normalize("actor stopped", errors.RFCCodeText("CDC:ErrActorStopped"))
	ErrMailboxFull    = errors.Normalize("mailbox is full, please try again. Internal use only, report a bug if seen externally", errors.RFCCodeText("CDC:ErrMailboxFull"))

	// leveldb sorter errors
	ErrStartAStoppedLevelDBSystem = errors.Normalize("start a stopped leveldb system", errors.RFCCodeText("CDC:ErrStartAStoppedLevelDBSystem"))
	ErrUnexpectedSnapshot         = errors.Normalize("unexpected snapshot, table %d", errors.RFCCodeText("CDC:ErrUnexpectedSnapshot"))

	// workerpool errors
	ErrWorkerPoolHandleCancelled            = errors.Normalize("workerpool handle is cancelled", errors.RFCCodeText("CDC:ErrWorkerPoolHandleCancelled"))
	ErrAsyncPoolExited                      = errors.Normalize("asyncPool has exited. Report a bug if seen externally.", errors.RFCCodeText("CDC:ErrAsyncPoolExited"))
	ErrWorkerPoolGracefulUnregisterTimedOut = errors.Normalize("workerpool handle graceful unregister timed out", errors.RFCCodeText("CDC:ErrWorkerPoolGracefulUnregisterTimedOut"))

	// redo log related errors
	ErrConsistentLevel   = errors.Normalize("consistent level (%s) not support", errors.RFCCodeText("CDC:ErrConsistentLevel"))
	ErrConsistentStorage = errors.Normalize("consistent storage (%s) not support", errors.RFCCodeText("CDC:ErrConsistentStorage"))
	ErrInvalidS3URI      = errors.Normalize("invalid s3 uri: %s", errors.RFCCodeText("CDC:ErrInvalidS3URI"))
	ErrBufferLogTimeout  = errors.Normalize("send row changed events to log buffer timeout", errors.RFCCodeText("CDC:ErrBufferLogTimeout"))

	// sorter errors
	ErrCheckDataDirSatisfied           = errors.Normalize("check data dir satisfied failed", errors.RFCCodeText("CDC:ErrCheckDataDirSatisfied"))
	ErrUnifiedSorterBackendTerminating = errors.Normalize("unified sorter backend is terminating", errors.RFCCodeText("CDC:ErrUnifiedSorterBackendTerminating"))
	ErrUnifiedSorterIOError            = errors.Normalize("unified sorter IO error. Make sure your sort-dir is configured correctly by passing a valid argument or toml file to `cdc server`, or if you use TiUP, review the settings in `tiup cluster edit-config`. Details: %s", errors.RFCCodeText("CDC:ErrUnifiedSorterIOError"))
	ErrIllegalSorterParameter          = errors.Normalize("illegal parameter for sorter: %s", errors.RFCCodeText("CDC:ErrIllegalSorterParameter"))
	ErrAsyncIOCancelled                = errors.Normalize("asynchronous IO operation is cancelled. Internal use only, report a bug if seen in log", errors.RFCCodeText("CDC:ErrAsyncIOCancelled"))
	ErrConflictingFileLocks            = errors.Normalize("file lock conflict: %s", errors.RFCCodeText("ErrConflictingFileLocks"))
	ErrSortDirLockError                = errors.Normalize("error encountered when locking sort-dir", errors.RFCCodeText("ErrSortDirLockError"))
	ErrLevelDBSorterError              = errors.Normalize("leveldb error: %s", errors.RFCCodeText("CDC:ErrLevelDBSorterError"))
	ErrSorterClosed                    = errors.Normalize("sorter is closed", errors.RFCCodeText("CDC:ErrSorterClosed"))

	// processor errors
	ErrKeySpanProcessorStoppedSafely = errors.Normalize("keyspan processor stopped safely", errors.RFCCodeText("CDC:ErrKeySpanProcessorStoppedSafely"))
	ErrProcessorDuplicateOperations  = errors.Normalize("keyspan processor duplicate operation, keyspan-id: %d", errors.RFCCodeText("CDC:ErrProcessorDuplicateOperations"))

	// owner errors
	ErrOwnerChangedUnexpectedly = errors.Normalize("owner changed unexpectedly", errors.RFCCodeText("CDC:ErrOwnerChangedUnexpectedly"))
	// owner related errors
	ErrOwnerInconsistentStates = errors.Normalize("owner encountered inconsistent state. report a bug if this happens frequently. %s", errors.RFCCodeText("CDC:ErrOwnerInconsistentStates"))

	// miscellaneous internal errors
	ErrFlowControllerAborted              = errors.Normalize("flow controller is aborted", errors.RFCCodeText("CDC:ErrFlowControllerAborted"))
	ErrFlowControllerEventLargerThanQuota = errors.Normalize("event is larger than the total memory quota, size: %d, quota: %d", errors.RFCCodeText("CDC:ErrFlowControllerEventLargerThanQuota"))

	// retry error
	ErrReachMaxTry = errors.Normalize("reach maximum try: %d", errors.RFCCodeText("CDC:ErrReachMaxTry"))

	// tcp server error
	ErrTCPServerClosed = errors.Normalize("The TCP server has been closed", errors.RFCCodeText("CDC:ErrTCPServerClosed"))

	// p2p error
	ErrPeerMessageIllegalMeta           = errors.Normalize("peer-to-peer message server received an RPC call with illegal metadata", errors.RFCCodeText("CDC:ErrPeerMessageIllegalMeta"))
	ErrPeerMessageClientPermanentFail   = errors.Normalize("peer-to-peer message client has failed permanently, no need to reconnect: %s", errors.RFCCodeText("CDC:ErrPeerMessageClientPermanentFail"))
	ErrPeerMessageClientClosed          = errors.Normalize("peer-to-peer message client has been closed", errors.RFCCodeText("CDC:ErrPeerMessageClientClosed"))
	ErrPeerMessageSendTryAgain          = errors.Normalize("peer-to-peer message client has too many pending messages to send, try again later", errors.RFCCodeText("CDC:ErrPeerMessageSendTryAgain"))
	ErrPeerMessageEncodeError           = errors.Normalize("failed to encode peer-to-peer message", errors.RFCCodeText("CDC:ErrPeerMessageEncodeError"))
	ErrPeerMessageInternalSenderClosed  = errors.Normalize("peer-to-peer message server tries to send to a closed stream. Internal only.", errors.RFCCodeText("CDC:ErrPeerMessageInternalSenderClosed"))
	ErrPeerMessageStaleConnection       = errors.Normalize("peer-to-peer message stale connection: old-epoch %d, new-epoch %d", errors.RFCCodeText("CDC:ErrPeerMessageStaleConnection"))
	ErrPeerMessageDuplicateConnection   = errors.Normalize("peer-to-peer message duplicate connection: epoch %d", errors.RFCCodeText("CDC:ErrPeerMessageDuplicateConnection"))
	ErrPeerMessageServerClosed          = errors.Normalize("peer-to-peer message server has closed connection: %s.", errors.RFCCodeText("CDC:ErrPeerMessageServerClosed"))
	ErrPeerMessageDataLost              = errors.Normalize("peer-to-peer message data lost, topic: %s, seq: %s", errors.RFCCodeText("CDC:ErrPeerMessageDataLost"))
	ErrPeerMessageToManyPeers           = errors.Normalize("peer-to-peer message server got too many peers: %d peers", errors.RFCCodeText("CDC:ErrPeerMessageToManyPeers"))
	ErrPeerMessageDecodeError           = errors.Normalize("failed to decode peer-to-peer message", errors.RFCCodeText("CDC:ErrPeerMessageDecodeError"))
	ErrPeerMessageTaskQueueCongested    = errors.Normalize("peer-to-peer message server has too many pending tasks", errors.RFCCodeText("CDC:ErrPeerMessageTaskQueueCongested"))
	ErrPeerMessageReceiverMismatch      = errors.Normalize("peer-to-peer message receiver is a mismatch: expected %s, got %s", errors.RFCCodeText("CDC:ErrPeerMessageReceiverMismatch"))
	ErrPeerMessageIllegalClientVersion  = errors.Normalize("peer-to-peer message client reported illegal version: %s", errors.RFCCodeText("CDC:ErrPeerMessageIllegalClientVersion"))
	ErrPeerMessageTopicCongested        = errors.Normalize("peer-to-peer message topic has congested, aborting all connections", errors.RFCCodeText("CDC:ErrPeerMessageTopicCongested"))
	ErrPeerMessageInjectedServerRestart = errors.Normalize("peer-to-peer message server injected error", errors.RFCCodeText("CDC:ErrPeerMessageInjectedServerRestart"))

	// RESTful client error
	ErrRewindRequestBodyError = errors.Normalize("failed to seek to the beginning of request body", errors.RFCCodeText("CDC:ErrRewindRequestBodyError"))
	ErrZeroLengthResponseBody = errors.Normalize("0-length response with status code: %d", errors.RFCCodeText("CDC:ErrZeroLengthResponseBody"))
	ErrInvalidHost            = errors.Normalize("host must be a URL or a host:port pair: %q", errors.RFCCodeText("CDC:ErrInvalidHost"))

	// TiKV sink related error
	ErrTiKVInvalidConfig = errors.Normalize("TiKV sink config invalid", errors.RFCCodeText("CDC:ErrTiKVInvalidConfig"))
)<|MERGE_RESOLUTION|>--- conflicted
+++ resolved
@@ -108,11 +108,7 @@
 	ErrMaxwellDecodeFailed      = errors.Normalize("maxwell decode failed", errors.RFCCodeText("CDC:ErrMaxwellDecodeFailed"))
 	ErrMaxwellInvalidData       = errors.Normalize("maxwell invalid data", errors.RFCCodeText("CDC:ErrMaxwellInvalidData"))
 	ErrJSONCodecInvalidData     = errors.Normalize("json codec invalid data", errors.RFCCodeText("CDC:ErrJSONCodecInvalidData"))
-<<<<<<< HEAD
-	ErrJSONCodecKvTooLarge      = errors.Normalize("json codec single key-value too large", errors.RFCCodeText("CDC:ErrJSONCodecRowTooLarge"))
-=======
 	ErrJSONCodecKvTooLarge      = errors.Normalize("json codec single key-value too large", errors.RFCCodeText("CDC:ErrJSONCodecKvTooLarge"))
->>>>>>> 99b7b748
 	ErrCanalDecodeFailed        = errors.Normalize("canal decode failed", errors.RFCCodeText("CDC:ErrCanalDecodeFailed"))
 	ErrCanalEncodeFailed        = errors.Normalize("canal encode failed", errors.RFCCodeText("CDC:ErrCanalEncodeFailed"))
 	ErrOldValueNotEnabled       = errors.Normalize("old value is not enabled", errors.RFCCodeText("CDC:ErrOldValueNotEnabled"))
