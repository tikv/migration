--- conflicted
+++ resolved
@@ -39,23 +39,10 @@
 type ReplicaConfig replicaConfig
 
 type replicaConfig struct {
-<<<<<<< HEAD
-	CaseSensitive    bool              `toml:"case-sensitive" json:"case-sensitive"`
-	EnableOldValue   bool              `toml:"enable-old-value" json:"enable-old-value"`
-	ForceReplicate   bool              `toml:"force-replicate" json:"force-replicate"`
-	CheckGCSafePoint bool              `toml:"check-gc-safe-point" json:"check-gc-safe-point"`
-	Filter           *FilterConfig     `toml:"filter" json:"filter"`
-	Mounter          *MounterConfig    `toml:"mounter" json:"mounter"`
-	Sink             *SinkConfig       `toml:"sink" json:"sink"`
-	Cyclic           *CyclicConfig     `toml:"cyclic-replication" json:"cyclic-replication"`
-	Scheduler        *SchedulerConfig  `toml:"scheduler" json:"scheduler"`
-	Consistent       *ConsistentConfig `toml:"consistent" json:"consistent"`
-=======
 	EnableOldValue   bool             `toml:"enable-old-value" json:"enable-old-value"`
 	CheckGCSafePoint bool             `toml:"check-gc-safe-point" json:"check-gc-safe-point"`
 	Sink             *SinkConfig      `toml:"sink" json:"sink"`
 	Scheduler        *SchedulerConfig `toml:"scheduler" json:"scheduler"`
->>>>>>> e9f644c2
 }
 
 // Marshal returns the json marshal format of a ReplicationConfig
