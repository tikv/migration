--- conflicted
+++ resolved
@@ -43,23 +43,6 @@
 
 // changefeedCommonOptions defines common changefeed flags.
 type changefeedCommonOptions struct {
-<<<<<<< HEAD
-	noConfirm              bool
-	targetTs               uint64
-	sinkURI                string
-	configFile             string
-	opts                   []string
-	sortEngine             string
-	sortDir                string
-	cyclicReplicaID        uint64
-	cyclicFilterReplicaIDs []uint
-	cyclicSyncDDL          bool
-	syncPointEnabled       bool
-	syncPointInterval      time.Duration
-	format                 string
-	startKey               string
-	endKey                 string
-=======
 	noConfirm  bool
 	targetTs   uint64
 	sinkURI    string
@@ -67,7 +50,9 @@
 	opts       []string
 	sortEngine string
 	sortDir    string
->>>>>>> e9f644c2
+	format     string
+	startKey   string
+	endKey     string
 }
 
 // newChangefeedCommonOptions creates new changefeed common options.
@@ -293,32 +278,18 @@
 // getInfo constructs the information for the changefeed.
 func (o *createChangefeedOptions) getInfo(cmd *cobra.Command) *model.ChangeFeedInfo {
 	info := &model.ChangeFeedInfo{
-<<<<<<< HEAD
-		SinkURI:           o.commonChangefeedOptions.sinkURI,
-		Opts:              make(map[string]string),
-		CreateTime:        time.Now(),
-		StartTs:           o.startTs,
-		TargetTs:          o.commonChangefeedOptions.targetTs,
-		StartKey:          o.commonChangefeedOptions.startKey,
-		EndKey:            o.commonChangefeedOptions.endKey,
-		Format:            o.commonChangefeedOptions.format,
-		Config:            o.cfg,
-		Engine:            o.commonChangefeedOptions.sortEngine,
-		State:             model.StateNormal,
-		SyncPointEnabled:  o.commonChangefeedOptions.syncPointEnabled,
-		SyncPointInterval: o.commonChangefeedOptions.syncPointInterval,
-		CreatorVersion:    version.ReleaseVersion,
-=======
 		SinkURI:        o.commonChangefeedOptions.sinkURI,
 		Opts:           make(map[string]string),
 		CreateTime:     time.Now(),
 		StartTs:        o.startTs,
 		TargetTs:       o.commonChangefeedOptions.targetTs,
+		StartKey:       o.commonChangefeedOptions.startKey,
+		EndKey:         o.commonChangefeedOptions.endKey,
+		Format:         o.commonChangefeedOptions.format,
 		Config:         o.cfg,
 		Engine:         o.commonChangefeedOptions.sortEngine,
 		State:          model.StateNormal,
 		CreatorVersion: version.ReleaseVersion,
->>>>>>> e9f644c2
 	}
 
 	if info.Engine == model.SortInFile {
