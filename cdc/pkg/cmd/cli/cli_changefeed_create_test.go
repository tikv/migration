// Copyright 2021 PingCAP, Inc.
//
// Licensed under the Apache License, Version 2.0 (the "License");
// you may not use this file except in compliance with the License.
// You may obtain a copy of the License at
//
//     http://www.apache.org/licenses/LICENSE-2.0
//
// Unless required by applicable law or agreed to in writing, software
// distributed under the License is distributed on an "AS IS" BASIS,
// See the License for the specific language governing permissions and
// limitations under the License.

package cli

import (
	"fmt"
	"os"
	"path/filepath"
	"testing"

	"github.com/pingcap/check"
	"github.com/spf13/cobra"
	"github.com/tikv/migration/cdc/pkg/config"
	"github.com/tikv/migration/cdc/pkg/util/testleak"
)

func TestChangefeedSuite(t *testing.T) { check.TestingT(t) }

type changefeedSuite struct{}

var _ = check.Suite(&changefeedSuite{})

func (s *changefeedSuite) TestStrictDecodeConfig(c *check.C) {
	defer testleak.AfterTest(c)()
	cmd := new(cobra.Command)
	o := newChangefeedCommonOptions()
	o.addFlags(cmd)

	dir := c.MkDir()
	path := filepath.Join(dir, "config.toml")
	content := `
	check-gc-safe-point = true`
	err := os.WriteFile(path, []byte(content), 0o644)
	c.Assert(err, check.IsNil)

	c.Assert(cmd.ParseFlags([]string{fmt.Sprintf("--config=%s", path)}), check.IsNil)

	cfg := config.GetDefaultReplicaConfig()
	err = o.strictDecodeConfig("cdc", cfg)
	c.Assert(err, check.IsNil)

	path = filepath.Join(dir, "config1.toml")
	content = `
	check-gc-safe-point? = true`
	err = os.WriteFile(path, []byte(content), 0o644)
	c.Assert(err, check.IsNil)

	c.Assert(cmd.ParseFlags([]string{fmt.Sprintf("--config=%s", path)}), check.IsNil)

	cfg = config.GetDefaultReplicaConfig()
	err = o.strictDecodeConfig("cdc", cfg)
	c.Assert(err, check.NotNil)
<<<<<<< HEAD
	c.Assert(err, check.ErrorMatches, ".*CDC:ErrFilterRuleInvalid.*")
}

type TestKeyRange struct {
	Format   string
	StartKey string
	EndKey   string
	Valid    bool
}

func (s *changefeedSuite) TestValidateKeyFormat(c *check.C) {
	o := newChangefeedCommonOptions()
	testCases := []TestKeyRange{
		{
			Format:   "hex",
			StartKey: "",
			EndKey:   "",
			Valid:    true,
		},
		{
			Format:   "hex",
			StartKey: "abef5612",
			EndKey:   "bef34689",
			Valid:    true,
		},
		{
			Format:   "abc", // supported format
			StartKey: "",
			EndKey:   "",
			Valid:    false,
		},
		{
			Format:   "hex",
			StartKey: "7889efac",
			EndKey:   "zx89efac", // wrong format
			Valid:    false,
		},
		{
			Format:   "hex",
			StartKey: "5672acba",
			EndKey:   "5672acaa", // end is smaller than start
			Valid:    false,
		},
		{
			Format:   "raw",
			StartKey: "",
			EndKey:   "",
			Valid:    true,
		},
		{
			Format:   "raw",
			StartKey: "abc",
			EndKey:   "def",
			Valid:    true,
		},
		{
			Format:   "escaped",
			StartKey: "\\a\\x1",
			EndKey:   "\\b\\f",
			Valid:    true,
		},
	}
	for _, testKeyRange := range testCases {
		o.startKey = testKeyRange.StartKey
		o.endKey = testKeyRange.EndKey
		o.format = testKeyRange.Format
		if testKeyRange.Valid {
			c.Assert(o.validKeyFormat(), check.IsNil)
		} else {
			c.Assert(o.validKeyFormat(), check.NotNil)
		}
	}

=======
	c.Assert(err, check.ErrorMatches, "toml: .*")
>>>>>>> e9f644c2
}<|MERGE_RESOLUTION|>--- conflicted
+++ resolved
@@ -61,8 +61,7 @@
 	cfg = config.GetDefaultReplicaConfig()
 	err = o.strictDecodeConfig("cdc", cfg)
 	c.Assert(err, check.NotNil)
-<<<<<<< HEAD
-	c.Assert(err, check.ErrorMatches, ".*CDC:ErrFilterRuleInvalid.*")
+	c.Assert(err, check.ErrorMatches, "toml: .*")
 }
 
 type TestKeyRange struct {
@@ -135,7 +134,4 @@
 		}
 	}
 
-=======
-	c.Assert(err, check.ErrorMatches, "toml: .*")
->>>>>>> e9f644c2
 }