--- conflicted
+++ resolved
@@ -158,13 +158,6 @@
 
 		case "sort-engine":
 			newInfo.Engine = o.commonChangefeedOptions.sortEngine
-<<<<<<< HEAD
-		case "sync-point":
-			newInfo.SyncPointEnabled = o.commonChangefeedOptions.syncPointEnabled
-		case "sync-interval":
-			newInfo.SyncPointInterval = o.commonChangefeedOptions.syncPointInterval
-=======
->>>>>>> e9f644c2
 		case "sort-dir":
 			log.Warn("this flag cannot be updated and will be ignored", zap.String("flagName", flag.Name))
 		case "changefeed-id", "no-confirm":
